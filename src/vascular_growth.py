--- conflicted
+++ resolved
@@ -67,7 +67,6 @@
                     parent_id=node_id, parent_measured_terminal_id=node_id
                 )
                 active_terminals.append(term_gbo_data)
-<<<<<<< HEAD
                 # Add node to gbo_graph (which is a copy of initial_graph or empty)
                 # Attributes from GBOIterationData are primary, is_flow_root is False for these sprouts
                 node_attrs_sprout = vars(term_gbo_data).copy()
@@ -76,11 +75,9 @@
                 node_attrs_sprout.pop('current_territory_demand', None) # Not a graph attribute
                 data_structures.add_node_to_graph(gbo_graph, term_gbo_data.id, **node_attrs_sprout)
 
-=======
                 data_structures.add_node_to_graph(gbo_graph, term_gbo_data.id, **vars(term_gbo_data))
                 gbo_graph.nodes[term_gbo_data.id]['Q_flow'] = term_gbo_data.flow
                 gbo_graph.nodes[term_gbo_data.id]['radius'] = term_gbo_data.radius
->>>>>>> ab582eff
                 data_structures.add_edge_to_graph(gbo_graph, node_id, term_gbo_data.id, length=0.0, type='synthetic_sprout')
                 if gbo_graph.has_node(node_id): gbo_graph.nodes[node_id]['type'] = 'measured_bifurcation_or_segment'
                 
@@ -105,18 +102,15 @@
                     terminal_id=seed_id_base, pos=seed_pos, radius=seed_initial_radius, flow=seed_initial_flow
                 )
                 active_terminals.append(term_gbo_data)
-<<<<<<< HEAD
                 node_attributes_seed = vars(term_gbo_data).copy()
                 node_attributes_seed['is_flow_root'] = True 
                 node_attributes_seed['type'] = 'synthetic_root_terminal' # Distinguish from sprouts
                 node_attributes_seed.pop('current_territory_voxel_indices_flat', None)
                 node_attributes_seed.pop('current_territory_demand', None)
                 data_structures.add_node_to_graph(gbo_graph, term_gbo_data.id, **node_attributes_seed)
-=======
                 data_structures.add_node_to_graph(gbo_graph, term_gbo_data.id, **vars(term_gbo_data))
                 gbo_graph.nodes[term_gbo_data.id]['Q_flow'] = term_gbo_data.flow
                 gbo_graph.nodes[term_gbo_data.id]['radius'] = term_gbo_data.radius
->>>>>>> ab582eff
                 logger.info(f"Initialized synthetic terminal from config seed: {term_gbo_data.id} at {np.round(seed_pos,2)} "
                             f"with R={seed_initial_radius:.4f}, initial Q={seed_initial_flow:.2e}")
                 next_synthetic_node_id += 1
@@ -138,18 +132,15 @@
                     radius=initial_synthetic_radius_default, flow=default_initial_flow
                 )
                 active_terminals.append(term_gbo_data)
-<<<<<<< HEAD
                 node_attrs_fallback = vars(term_gbo_data).copy()
                 node_attrs_fallback['is_flow_root'] = True
                 node_attrs_fallback['type'] = 'synthetic_root_terminal'
                 node_attrs_fallback.pop('current_territory_voxel_indices_flat', None)
                 node_attrs_fallback.pop('current_territory_demand', None)
                 data_structures.add_node_to_graph(gbo_graph, term_gbo_data.id, **node_attrs_fallback)
-=======
                 data_structures.add_node_to_graph(gbo_graph, term_gbo_data.id, **vars(term_gbo_data))
                 gbo_graph.nodes[term_gbo_data.id]['Q_flow'] = term_gbo_data.flow
                 gbo_graph.nodes[term_gbo_data.id]['radius'] = term_gbo_data.radius
->>>>>>> ab582eff
                 logger.info(f"Initialized fallback seed terminal {term_gbo_data.id} at {np.round(seed_point_world,2)}.")
                 next_synthetic_node_id +=1
             else: logger.error("Cannot find a valid seed point within domain_mask/GM/WM for fallback.")
@@ -440,19 +431,16 @@
                             )
                             child_gbo.length_from_parent = utils.distance(term_p_gbo_data.pos, child_pos)
                             next_iter_terminals_manager.append(child_gbo)
-<<<<<<< HEAD
                             # Use **vars(child_gbo) to pass all attributes to add_node_to_graph
                             data_structures.add_node_to_graph(gbo_graph, child_gbo.id, **vars(child_gbo),type='synthetic_terminal', is_flow_root=True)
                             data_structures.add_edge_to_graph(gbo_graph, term_p_gbo_data.id, child_gbo.id, 
                                                               length=child_gbo.length_from_parent, radius=new_parent_radius, # Edge radius from parent
                                                               type='synthetic_segment')
-=======
                             data_structures.add_node_to_graph(gbo_graph, child_gbo.id, **vars(child_gbo))
                             gbo_graph.nodes[child_gbo.id]['Q_flow'] = child_flow
                             gbo_graph.nodes[child_gbo.id]['radius'] = child_rad
                             data_structures.add_edge_to_graph(gbo_graph, term_p_gbo_data.id, child_gbo.id,
                                                               length=child_gbo.length_from_parent, type='synthetic_segment')
->>>>>>> ab582eff
                         
                         for v_idx_flat in frontier_voxels_global_flat_indices:
                             v_3d_idx = tuple(tissue_data['voxel_indices_flat'][v_idx_flat])
